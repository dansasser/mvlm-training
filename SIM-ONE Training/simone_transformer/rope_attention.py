if hidden_dim % num_heads != 0:
    raise ValueError("hidden_dim must be divisible by num_heads")

else:
    past = torch.ones(seq_len, kv_len - seq_len, device=device)
    mask = torch.cat([past, current], dim=-1)

<<<<<<< HEAD
from prioritary_mvlm.config import PropheticSingularityState
from .attention_cache import CachedAttentionMixin


class RotaryPositionalEmbedding(nn.Module):
    """
    Rotary Position Embedding (RoPE) implementation.
    Provides better position encoding than learned embeddings.
    """
    
    def __init__(self, dim: int, max_seq_len: int = 2048, base: int = 10000):
        super().__init__()
        self.dim = dim
        self.max_seq_len = max_seq_len
        self.base = base
        
        # Precompute frequency tensor
        inv_freq = 1.0 / (base ** (torch.arange(0, dim, 2).float() / dim))
        self.register_buffer('inv_freq', inv_freq)
        
        # Cache for computed embeddings
        self._cached_embeddings = None
        self._cached_seq_len = 0
    
    def forward(self, x: torch.Tensor, seq_len: int, offset: int = 0) -> Tuple[torch.Tensor, torch.Tensor]:
        """
        Args:
            x: Input tensor [batch, seq_len, dim]
            seq_len: Sequence length

        Returns:
            cos, sin tensors for rotary embedding
        """
        total_len = seq_len + offset
        if (
            self._cached_embeddings is None
            or total_len > self._cached_seq_len
            or self._cached_embeddings['cos'].device != x.device
            or self._cached_embeddings['cos'].dtype != x.dtype
        ):
            self._compute_embeddings(total_len, x.device, x.dtype)

        return (
            self._cached_embeddings['cos'][offset:offset + seq_len],
            self._cached_embeddings['sin'][offset:offset + seq_len]
        )

    def _compute_embeddings(self, seq_len: int, device: torch.device, dtype: torch.dtype):
        """Precompute embeddings for efficiency."""
        t = torch.arange(seq_len, device=device, dtype=dtype)
        freqs = torch.outer(t, self.inv_freq)

        # Create rotation matrices
        cos = freqs.cos().to(dtype)
        sin = freqs.sin().to(dtype)

        self._cached_embeddings = {'cos': cos, 'sin': sin}
        self._cached_seq_len = seq_len


def apply_rope(x: torch.Tensor, cos: torch.Tensor, sin: torch.Tensor) -> torch.Tensor:
    """Apply rotary position embedding to input tensor."""
    # Split last dimension in half
    x1, x2 = x.chunk(2, dim=-1)
    
    # Apply rotation
    return torch.cat([
        x1 * cos - x2 * sin,
        x2 * cos + x1 * sin
    ], dim=-1)


class EnhancedGovernanceAttention(CachedAttentionMixin, nn.Module):
    """
    Multi-head attention with RoPE and enhanced governance mechanisms.
    Features:
    - Rotary position embeddings
    - Policy-controlled attention patterns
    - Memory-aware attention weighting
    - Trace generation for interpretability
    """
    
    def __init__(
        self,
        hidden_dim: int,
        num_heads: int,
        dropout: float = 0.1,
        max_seq_len: int = 2048,
        governance_strength: float = 0.1,
        enable_caching: bool = True,
        cache_size: int = 1000
    ):
        super().__init__(enable_caching=enable_caching, cache_size=cache_size)
        assert hidden_dim % num_heads == 0
        
        self.hidden_dim = hidden_dim
        self.num_heads = num_heads
        self.head_dim = hidden_dim // num_heads
        assert self.head_dim % 2 == 0, "head_dim must be even for RoPE (hidden_dim/num_heads)."
        self.scale = self.head_dim ** -0.5
        self.governance_strength = governance_strength
        
        # Query, Key, Value projections
        self.q_proj = nn.Linear(hidden_dim, hidden_dim, bias=False)
        self.k_proj = nn.Linear(hidden_dim, hidden_dim, bias=False)
        self.v_proj = nn.Linear(hidden_dim, hidden_dim, bias=False)
        self.out_proj = nn.Linear(hidden_dim, hidden_dim)
        
        # RoPE for position encoding
        self.rope = RotaryPositionalEmbedding(self.head_dim, max_seq_len)
        
        # OPTIMIZED: Shared governance backbone instead of individual components
        from .shared_governance import SharedGovernanceBackbone
        self.governance_backbone = SharedGovernanceBackbone(
            hidden_dim, governance_dim=hidden_dim//2, num_heads=num_heads
        )
        
        self.dropout = nn.Dropout(dropout)
    
    def _compute_combined_attention_bias(
        self, 
        prophetic_mask: Optional[torch.Tensor], 
        policy_mask: Optional[torch.Tensor], 
        memory_weights: Optional[torch.Tensor],
        aligned_state: Optional[PropheticSingularityState] = None
    ) -> torch.Tensor:
        """
        Pre-compute combined attention modifications for efficiency.
        Combines prophetic, policy, and memory biases in single operation.
        """
        combined_bias = None
        
        # Add prophetic mask contribution
        if prophetic_mask is not None:
            combined_bias = prophetic_mask * (self.governance_strength * 0.5)
        
        # Add policy mask contribution
        if policy_mask is not None:
            if combined_bias is None:
                combined_bias = policy_mask * self.governance_strength
            else:
                combined_bias = combined_bias + policy_mask * self.governance_strength
        
        # Add memory weights contribution (convert multiplicative to additive)
        if memory_weights is not None:
            memory_bias = torch.log(1 + memory_weights * self.governance_strength + 1e-8)
            if combined_bias is None:
                combined_bias = memory_bias
            else:
                combined_bias = combined_bias + memory_bias
        
        return combined_bias if combined_bias is not None else 0.0
        
    def forward(
        self,
        x: torch.Tensor,
        attention_mask: Optional[torch.Tensor] = None,
        policy_guidance: Optional[torch.Tensor] = None,
        memory_context: Optional[torch.Tensor] = None,
        output_traces: bool = True,
        prophetic_state: Optional[PropheticSingularityState] = None,
        past_key_value: Optional[Tuple[torch.Tensor, torch.Tensor]] = None,
        use_cache: bool = False
    ) -> Tuple[torch.Tensor, Dict[str, torch.Tensor], Optional[Tuple[torch.Tensor, torch.Tensor]]]:
        """
        Args:
            x: Input tensor [batch, seq_len, hidden_dim]
            attention_mask: Causal mask [seq_len, seq_len] 
            policy_guidance: External policy guidance [batch, seq_len, hidden_dim]
            memory_context: Memory context from previous layers
            output_traces: Whether to generate interpretability traces
            
        Returns:
            output: Attention output [batch, seq_len, hidden_dim]
            governance_outputs: Dict containing policy, memory, and trace outputs
        """
        batch_size, seq_len, hidden_dim = x.shape
        
        # Generate Q, K, V for current tokens
        q = self.q_proj(x).view(batch_size, seq_len, self.num_heads, self.head_dim)
        k = self.k_proj(x).view(batch_size, seq_len, self.num_heads, self.head_dim)
        v = self.v_proj(x).view(batch_size, seq_len, self.num_heads, self.head_dim)
        
        past_k = None
        past_v = None
        past_length = 0
        if past_key_value is not None:
            past_k, past_v = past_key_value
            if past_k is not None and past_v is not None:
                past_length = past_k.size(-2)

        # Apply RoPE to Q and K
        cos, sin = self.rope(x, seq_len, offset=past_length)
        q = apply_rope(q, cos.unsqueeze(0).unsqueeze(2), sin.unsqueeze(0).unsqueeze(2))
        k = apply_rope(k, cos.unsqueeze(0).unsqueeze(2), sin.unsqueeze(0).unsqueeze(2))
        
        # Transpose for attention computation
        q = q.transpose(1, 2)  # [batch, num_heads, seq_len, head_dim]
        k = k.transpose(1, 2)
        v = v.transpose(1, 2)

        if past_k is not None and past_v is not None:
            k = torch.cat([past_k, k], dim=-2)
            v = torch.cat([past_v, v], dim=-2)

        present_key_value = (k, v) if use_cache else None

        q_len = q.size(-2)
        kv_len = k.size(-2)
        past_len = max(kv_len - q_len, 0)

        if attention_mask is None:
            attention_mask = create_causal_mask(q_len, q.device, kv_len=kv_len, dtype=q.dtype)
        else:
            attention_mask = attention_mask.to(device=q.device)
            if attention_mask.dim() == 2:
                attention_mask = attention_mask[:, None, None, :]
            elif attention_mask.dim() == 3:
                attention_mask = attention_mask.unsqueeze(1)

            if attention_mask.shape[-2] != q_len:
                if attention_mask.shape[-2] == 1:
                    attention_mask = attention_mask.expand(-1, -1, q_len, -1)
                else:
                    attention_mask = attention_mask[..., -q_len:, :]

            if attention_mask.shape[-1] != kv_len:
                if attention_mask.shape[-1] < kv_len:
                    pad = attention_mask.new_ones(
                        attention_mask.shape[0],
                        attention_mask.shape[1],
                        attention_mask.shape[2],
                        kv_len - attention_mask.shape[-1]
                    )
                    attention_mask = torch.cat([pad, attention_mask], dim=-1)
                else:
                    attention_mask = attention_mask[..., -kv_len:]

        # Compute base attention scores
        scores = torch.matmul(q, k.transpose(-2, -1)) * self.scale

        aligned_state = None
        prophetic_mask = None
        if prophetic_state is not None:
            aligned_state = prophetic_state.align_to_length(seq_len).to(x.device, x.dtype)
            prophetic_mask = aligned_state.compute_policy_mask(self.num_heads, seq_len)
            decay_gate = aligned_state.compute_memory_decay(self.num_heads, seq_len).unsqueeze(-2)

        # OPTIMIZED: Apply governance mechanisms using shared backbone
        governance_outputs = self.governance_backbone(
            x,
            attention_scores=scores,
            attention_weights=None,  # Will be computed after
            attention_output=None,   # Will be computed after
            policy_guidance=policy_guidance,
            memory_context=memory_context,
            prophetic_state=aligned_state,
            output_traces=output_traces
        )
        
        # Extract components for attention modification
        policy_mask = governance_outputs.get('policy_mask')
        memory_weights = governance_outputs.get('memory_weights')

        if past_len > 0:
            if prophetic_mask is not None and prophetic_mask.shape[-1] != kv_len:
                pad = prophetic_mask.new_zeros(*prophetic_mask.shape[:-1], past_len)
                prophetic_mask = torch.cat([pad, prophetic_mask], dim=-1)

            if policy_mask is not None and policy_mask.shape[-1] != kv_len:
                pad = policy_mask.new_zeros(*policy_mask.shape[:-1], past_len)
                policy_mask = torch.cat([pad, policy_mask], dim=-1)
                governance_outputs['policy_mask'] = policy_mask

            if memory_weights is not None and memory_weights.shape[-1] != kv_len:
                pad = memory_weights.new_zeros(*memory_weights.shape[:-1], past_len)
                memory_weights = torch.cat([pad, memory_weights], dim=-1)
                governance_outputs['memory_weights'] = memory_weights

        # OPTIMIZED: Try to get cached attention weights first
        cached_attn_weights = self._try_get_cached_attention(
            seq_len, self.num_heads, governance_outputs, attention_mask, aligned_state
        )
        
        if cached_attn_weights is not None:
            attn_weights = cached_attn_weights
        else:
            # Compute attention weights normally
            combined_bias = self._compute_combined_attention_bias(
                prophetic_mask, policy_mask, memory_weights, aligned_state
            )
            scores = scores + combined_bias
            
            # Apply causal mask
            if attention_mask is not None:
                scores = scores.masked_fill(attention_mask == 0, float('-inf'))
            
            # Compute attention weights
            attn_weights = F.softmax(scores, dim=-1)
            attn_weights = self.dropout(attn_weights)
            
            # Cache the computed attention weights
            self._cache_attention_pattern(
                attn_weights, seq_len, self.num_heads, governance_outputs, 
                attention_mask, aligned_state
            )
        
        # Apply attention to values
        out = torch.matmul(attn_weights, v)

        # Reshape and project output
        out = out.transpose(1, 2).contiguous().view(batch_size, seq_len, hidden_dim)
        out = self.out_proj(out)
        
        # Update trace generation with final attention weights and output (if traces requested)
        if output_traces and 'trace' in governance_outputs:
            # Update the trace with final attention information
            updated_trace = self.governance_backbone.trace_head(
                governance_outputs['shared_governance_features'],
                attention_weights=attn_weights,
                attention_output=out,
                prophetic_state=aligned_state
            )
            governance_outputs.update(updated_trace)

        governance_outputs['attn_weights'] = attn_weights
        if prophetic_mask is not None:
            governance_outputs['prophetic_mask'] = prophetic_mask

        if aligned_state is not None:
            governance_outputs['prophetic_decay'] = aligned_state.compute_memory_decay(self.num_heads, seq_len)

        return out, governance_outputs, present_key_value


class PolicyController(nn.Module):
    """
    Controls attention patterns based on learned policies.
    Helps guide the model's attention to relevant information.
    """
    
    def __init__(self, hidden_dim: int, num_heads: int):
        super().__init__()
        self.hidden_dim = hidden_dim
        self.num_heads = num_heads
        
        # Policy network
        self.policy_net = nn.Sequential(
            nn.Linear(hidden_dim, hidden_dim),
            nn.ReLU(),
            nn.Linear(hidden_dim, hidden_dim),
            nn.Tanh()
        )
        
        # Attention pattern controllers for each head
        self.pattern_controllers = nn.ModuleList([
            nn.Linear(hidden_dim, 1) for _ in range(num_heads)
        ])
        
    def forward(
        self,
        x: torch.Tensor,
        attention_scores: torch.Tensor,
        policy_guidance: Optional[torch.Tensor] = None,
        prophetic_state: Optional[PropheticSingularityState] = None
    ) -> Tuple[torch.Tensor, Optional[torch.Tensor]]:
        """
        Generate policy-based attention modifications.
        
        Args:
            x: Input representations [batch, seq_len, hidden_dim]
            attention_scores: Current attention scores [batch, num_heads, seq_len, seq_len]
            policy_guidance: External policy guidance
            
        Returns:
            policy_logits: Policy predictions for governance loss
            policy_mask: Attention score modifications
        """
        batch_size, seq_len, hidden_dim = x.shape
        
        # Generate policy representation
        if policy_guidance is not None:
            # Combine input with external guidance
            policy_input = x + policy_guidance
        else:
            policy_input = x
            
        policy_logits = self.policy_net(policy_input)

        aligned_state = None
        if prophetic_state is not None:
            aligned_state = prophetic_state.align_to_length(seq_len).to(x.device, x.dtype)
            policy_logits = policy_logits + aligned_state.kingdom_flow.unsqueeze(-1)
            time_gate = aligned_state.time_index.unsqueeze(-1)
            policy_logits = policy_logits * (1.0 + (time_gate - 0.5) * 0.2)
        
        # Generate head-specific attention modifications
        policy_masks = []
        for i, controller in enumerate(self.pattern_controllers):
            # Create policy mask for this head
            head_policy = controller(policy_logits).squeeze(-1)  # [batch, seq_len]
            
            # Convert to attention mask
            # Encourage attention to high-policy positions
            policy_mask = head_policy.unsqueeze(1) + head_policy.unsqueeze(2)  # [batch, seq_len, seq_len]
            policy_masks.append(policy_mask)
        
        # Stack for all heads
        policy_mask = torch.stack(policy_masks, dim=1)  # [batch, num_heads, seq_len, seq_len]

        if prophetic_state is not None and aligned_state is not None:
            additional_mask = aligned_state.compute_policy_mask(self.num_heads, seq_len)
            policy_mask = policy_mask + additional_mask

        return policy_logits, policy_mask


class MemoryManager(nn.Module):
    """
    Manages memory context and influences attention based on memory state.
    Helps maintain coherence across long sequences.
    """
    
    def __init__(self, hidden_dim: int, num_heads: int, memory_dim: int = None):
        super().__init__()
        self.hidden_dim = hidden_dim
        self.num_heads = num_heads
        self.memory_dim = memory_dim or hidden_dim
        
        # Memory processing networks
        self.memory_encoder = nn.Sequential(
            nn.Linear(hidden_dim, self.memory_dim),
            nn.ReLU(),
            nn.Linear(self.memory_dim, self.memory_dim)
        )
        
        self.context_integrator = nn.MultiheadAttention(
            self.memory_dim, num_heads=4, batch_first=True
        )
        
        self.memory_to_weights = nn.Linear(self.memory_dim, num_heads)
        
    def forward(
        self,
        x: torch.Tensor,
        attention_scores: torch.Tensor,
        memory_context: Optional[torch.Tensor] = None,
        prophetic_state: Optional[PropheticSingularityState] = None
    ) -> Tuple[Optional[torch.Tensor], torch.Tensor]:
        """
        Generate memory-based attention modifications.
        
        Args:
            x: Input representations [batch, seq_len, hidden_dim]
            attention_scores: Current attention scores
            memory_context: Previous memory state
            
        Returns:
            memory_weights: Attention weight modifications
            memory_signals: New memory signals for next layer
        """
        batch_size, seq_len, hidden_dim = x.shape
        
        # Encode current input to memory space
        current_memory = self.memory_encoder(x)

        aligned_state = None
        if memory_context is not None:
            # Integrate with previous memory context
            integrated_memory, _ = self.context_integrator(
                current_memory, memory_context, memory_context
            )
        else:
            integrated_memory = current_memory

        if prophetic_state is not None:
            aligned_state = prophetic_state.align_to_length(seq_len).to(x.device, x.dtype)
            mercy_gate = 1.0 + (aligned_state.mercy - 0.5) * 0.3
            integrated_memory = integrated_memory * mercy_gate.unsqueeze(-1)

        # Generate attention weight modifications
        memory_weights = self.memory_to_weights(integrated_memory)  # [batch, seq_len, num_heads]
        memory_weights = memory_weights.transpose(1, 2).unsqueeze(-1)  # [batch, num_heads, 1, seq_len]

        # Memory weights influence how much attention each position should receive
        memory_weights = torch.tanh(memory_weights)

        if prophetic_state is not None and aligned_state is not None:
            decay = aligned_state.compute_memory_decay(self.num_heads, seq_len).unsqueeze(-2)
            memory_weights = memory_weights * decay

        return memory_weights, integrated_memory


class TraceGenerator(nn.Module):
    """
    Generates interpretability traces for understanding model behavior.
    Helps analyze what the model is focusing on and why.
    """
    
    def __init__(self, hidden_dim: int, num_heads: int):
        super().__init__()
        self.hidden_dim = hidden_dim
        self.num_heads = num_heads

        # Trace analysis networks
        self.attention_analyzer = nn.Linear(num_heads, hidden_dim)
        self.importance_scorer = nn.Linear(hidden_dim, 1)
        self.concept_dim = 64
        self.concept_detector = nn.Linear(hidden_dim, self.concept_dim)  # Detect 64 different concepts
        self.trace_projector = nn.Linear(hidden_dim + self.concept_dim + 1, hidden_dim)
        
    def forward(
        self,
        x: torch.Tensor,
        attention_weights: torch.Tensor,
        attention_output: torch.Tensor,
        prophetic_state: Optional[PropheticSingularityState] = None
    ) -> Dict[str, torch.Tensor]:
        """
        Generate interpretability traces.
        
        Args:
            x: Input representations [batch, seq_len, hidden_dim]
            attention_weights: Attention weights [batch, num_heads, seq_len, seq_len]
            attention_output: Attention output [batch, num_heads, seq_len, head_dim]
            
        Returns:
            trace_info: Dictionary of trace information
        """
        batch_size, seq_len = x.shape[:2]
        
        # Analyze attention patterns
        # Average attention weights across sequence dimension
        avg_attention = attention_weights.mean(dim=-1)  # [batch, num_heads, seq_len]
        
        # Convert attention patterns to hidden space
        attention_features = self.attention_analyzer(avg_attention.transpose(1, 2))
        
        # Score token importance
        importance_scores = self.importance_scorer(x + attention_features)
        importance_gate = torch.sigmoid(importance_scores)

        # Detect concepts being processed
        concept_activations = torch.sigmoid(self.concept_detector(attention_features))

        # Build a trace representation that captures salience and concept activations
        trace_features = torch.cat(
            [attention_features, importance_gate, concept_activations],
            dim=-1
        )
        trace_tensor = torch.tanh(self.trace_projector(trace_features))
        trace_tensor = trace_tensor * importance_gate + x

        # Compute attention entropy (measure of attention spread)
        attention_entropy = -torch.sum(
            attention_weights * torch.log(attention_weights + 1e-8),
            dim=-1
        ).mean(dim=1)  # [batch, seq_len]

        trace_info = {
            'tensor': trace_tensor,  # [batch, seq_len, hidden_dim]
            'importance_scores': importance_scores.squeeze(-1),  # [batch, seq_len]
            'importance_gate': importance_gate.squeeze(-1),  # [batch, seq_len]
            'concept_activations': concept_activations,  # [batch, seq_len, 64]
            'attention_entropy': attention_entropy,  # [batch, seq_len]
            'attention_patterns': avg_attention  # [batch, num_heads, seq_len]
        }

        if prophetic_state is not None:
            aligned_state = prophetic_state.align_to_length(seq_len).to(x.device, x.dtype)
            envelope = aligned_state.compute_trace_envelope(seq_len)
            summary = aligned_state.summary()
            trace_info['prophetic_envelope'] = envelope
            trace_info['kingdom_mean'] = summary['kingdom']['mean']
            trace_info['kingdom_std'] = summary['kingdom']['std']

        return trace_info


def create_causal_mask(
    seq_len: int,
    device: torch.device,
    kv_len: Optional[int] = None,
    dtype: Optional[torch.dtype] = None
) -> torch.Tensor:
    """Create causal attention mask supporting cached KV (q_len x kv_len)."""
    kv_len = kv_len or seq_len
    dtype = dtype or torch.float32

    if kv_len == seq_len:
        mask = torch.tril(torch.ones(seq_len, seq_len, device=device, dtype=dtype))
    else:
        past = torch.ones(seq_len, kv_len - seq_len, device=device, dtype=dtype)
        curr = torch.tril(torch.ones(seq_len, seq_len, device=device, dtype=dtype))
        mask = torch.cat([past, curr], dim=-1)

    return mask.unsqueeze(0).unsqueeze(0)  # [1, 1, seq_len, kv_len]
=======
return mask.unsqueeze(0).unsqueeze(0)  # [1, 1, seq_len, kv_len]
>>>>>>> 656242e7


if __name__ == "__main__":
    # Test the enhanced attention mechanism
    batch_size, seq_len, hidden_dim = 2, 128, 512
    num_heads = 8
    
    # Create test input
    x = torch.randn(batch_size, seq_len, hidden_dim)
    
    # Create attention layer
    attention = EnhancedGovernanceAttention(
        hidden_dim=hidden_dim,
        num_heads=num_heads,
        max_seq_len=256
    )
    
    # Create causal mask
    mask = create_causal_mask(seq_len, x.device)
    
    # Forward pass
    print("Testing enhanced governance attention...")
    output, governance = attention(x, attention_mask=mask)
    
    print(f"Input shape: {x.shape}")
    print(f"Output shape: {output.shape}")
    print(f"Governance outputs: {list(governance.keys())}")
    
    for key, value in governance.items():
        if isinstance(value, torch.Tensor):
            print(f"  {key}: {value.shape}")
        elif isinstance(value, dict):
            print(f"  {key}: {list(value.keys())}")
    
    print("✓ Enhanced attention mechanism working correctly!")<|MERGE_RESOLUTION|>--- conflicted
+++ resolved
@@ -1,644 +1,46 @@
-if hidden_dim % num_heads != 0:
-    raise ValueError("hidden_dim must be divisible by num_heads")
-
-else:
-    past = torch.ones(seq_len, kv_len - seq_len, device=device)
-    mask = torch.cat([past, current], dim=-1)
-
-<<<<<<< HEAD
-from prioritary_mvlm.config import PropheticSingularityState
-from .attention_cache import CachedAttentionMixin
-
-
-class RotaryPositionalEmbedding(nn.Module):
-    """
-    Rotary Position Embedding (RoPE) implementation.
-    Provides better position encoding than learned embeddings.
-    """
-    
-    def __init__(self, dim: int, max_seq_len: int = 2048, base: int = 10000):
-        super().__init__()
-        self.dim = dim
-        self.max_seq_len = max_seq_len
-        self.base = base
-        
-        # Precompute frequency tensor
-        inv_freq = 1.0 / (base ** (torch.arange(0, dim, 2).float() / dim))
-        self.register_buffer('inv_freq', inv_freq)
-        
-        # Cache for computed embeddings
-        self._cached_embeddings = None
-        self._cached_seq_len = 0
-    
-    def forward(self, x: torch.Tensor, seq_len: int, offset: int = 0) -> Tuple[torch.Tensor, torch.Tensor]:
-        """
-        Args:
-            x: Input tensor [batch, seq_len, dim]
-            seq_len: Sequence length
-
-        Returns:
-            cos, sin tensors for rotary embedding
-        """
-        total_len = seq_len + offset
-        if (
-            self._cached_embeddings is None
-            or total_len > self._cached_seq_len
-            or self._cached_embeddings['cos'].device != x.device
-            or self._cached_embeddings['cos'].dtype != x.dtype
-        ):
-            self._compute_embeddings(total_len, x.device, x.dtype)
-
-        return (
-            self._cached_embeddings['cos'][offset:offset + seq_len],
-            self._cached_embeddings['sin'][offset:offset + seq_len]
-        )
-
-    def _compute_embeddings(self, seq_len: int, device: torch.device, dtype: torch.dtype):
-        """Precompute embeddings for efficiency."""
-        t = torch.arange(seq_len, device=device, dtype=dtype)
-        freqs = torch.outer(t, self.inv_freq)
-
-        # Create rotation matrices
-        cos = freqs.cos().to(dtype)
-        sin = freqs.sin().to(dtype)
-
-        self._cached_embeddings = {'cos': cos, 'sin': sin}
-        self._cached_seq_len = seq_len
-
-
-def apply_rope(x: torch.Tensor, cos: torch.Tensor, sin: torch.Tensor) -> torch.Tensor:
-    """Apply rotary position embedding to input tensor."""
-    # Split last dimension in half
-    x1, x2 = x.chunk(2, dim=-1)
-    
-    # Apply rotation
-    return torch.cat([
-        x1 * cos - x2 * sin,
-        x2 * cos + x1 * sin
-    ], dim=-1)
-
-
-class EnhancedGovernanceAttention(CachedAttentionMixin, nn.Module):
-    """
-    Multi-head attention with RoPE and enhanced governance mechanisms.
-    Features:
-    - Rotary position embeddings
-    - Policy-controlled attention patterns
-    - Memory-aware attention weighting
-    - Trace generation for interpretability
-    """
-    
-    def __init__(
-        self,
-        hidden_dim: int,
-        num_heads: int,
-        dropout: float = 0.1,
-        max_seq_len: int = 2048,
-        governance_strength: float = 0.1,
-        enable_caching: bool = True,
-        cache_size: int = 1000
-    ):
-        super().__init__(enable_caching=enable_caching, cache_size=cache_size)
-        assert hidden_dim % num_heads == 0
-        
-        self.hidden_dim = hidden_dim
-        self.num_heads = num_heads
-        self.head_dim = hidden_dim // num_heads
-        assert self.head_dim % 2 == 0, "head_dim must be even for RoPE (hidden_dim/num_heads)."
-        self.scale = self.head_dim ** -0.5
-        self.governance_strength = governance_strength
-        
-        # Query, Key, Value projections
-        self.q_proj = nn.Linear(hidden_dim, hidden_dim, bias=False)
-        self.k_proj = nn.Linear(hidden_dim, hidden_dim, bias=False)
-        self.v_proj = nn.Linear(hidden_dim, hidden_dim, bias=False)
-        self.out_proj = nn.Linear(hidden_dim, hidden_dim)
-        
-        # RoPE for position encoding
-        self.rope = RotaryPositionalEmbedding(self.head_dim, max_seq_len)
-        
-        # OPTIMIZED: Shared governance backbone instead of individual components
-        from .shared_governance import SharedGovernanceBackbone
-        self.governance_backbone = SharedGovernanceBackbone(
-            hidden_dim, governance_dim=hidden_dim//2, num_heads=num_heads
-        )
-        
-        self.dropout = nn.Dropout(dropout)
-    
-    def _compute_combined_attention_bias(
-        self, 
-        prophetic_mask: Optional[torch.Tensor], 
-        policy_mask: Optional[torch.Tensor], 
-        memory_weights: Optional[torch.Tensor],
-        aligned_state: Optional[PropheticSingularityState] = None
-    ) -> torch.Tensor:
-        """
-        Pre-compute combined attention modifications for efficiency.
-        Combines prophetic, policy, and memory biases in single operation.
-        """
-        combined_bias = None
-        
-        # Add prophetic mask contribution
-        if prophetic_mask is not None:
-            combined_bias = prophetic_mask * (self.governance_strength * 0.5)
-        
-        # Add policy mask contribution
-        if policy_mask is not None:
-            if combined_bias is None:
-                combined_bias = policy_mask * self.governance_strength
-            else:
-                combined_bias = combined_bias + policy_mask * self.governance_strength
-        
-        # Add memory weights contribution (convert multiplicative to additive)
-        if memory_weights is not None:
-            memory_bias = torch.log(1 + memory_weights * self.governance_strength + 1e-8)
-            if combined_bias is None:
-                combined_bias = memory_bias
-            else:
-                combined_bias = combined_bias + memory_bias
-        
-        return combined_bias if combined_bias is not None else 0.0
-        
-    def forward(
-        self,
-        x: torch.Tensor,
-        attention_mask: Optional[torch.Tensor] = None,
-        policy_guidance: Optional[torch.Tensor] = None,
-        memory_context: Optional[torch.Tensor] = None,
-        output_traces: bool = True,
-        prophetic_state: Optional[PropheticSingularityState] = None,
-        past_key_value: Optional[Tuple[torch.Tensor, torch.Tensor]] = None,
-        use_cache: bool = False
-    ) -> Tuple[torch.Tensor, Dict[str, torch.Tensor], Optional[Tuple[torch.Tensor, torch.Tensor]]]:
-        """
-        Args:
-            x: Input tensor [batch, seq_len, hidden_dim]
-            attention_mask: Causal mask [seq_len, seq_len] 
-            policy_guidance: External policy guidance [batch, seq_len, hidden_dim]
-            memory_context: Memory context from previous layers
-            output_traces: Whether to generate interpretability traces
-            
-        Returns:
-            output: Attention output [batch, seq_len, hidden_dim]
-            governance_outputs: Dict containing policy, memory, and trace outputs
-        """
-        batch_size, seq_len, hidden_dim = x.shape
-        
-        # Generate Q, K, V for current tokens
-        q = self.q_proj(x).view(batch_size, seq_len, self.num_heads, self.head_dim)
-        k = self.k_proj(x).view(batch_size, seq_len, self.num_heads, self.head_dim)
-        v = self.v_proj(x).view(batch_size, seq_len, self.num_heads, self.head_dim)
-        
-        past_k = None
-        past_v = None
-        past_length = 0
-        if past_key_value is not None:
-            past_k, past_v = past_key_value
-            if past_k is not None and past_v is not None:
-                past_length = past_k.size(-2)
-
-        # Apply RoPE to Q and K
-        cos, sin = self.rope(x, seq_len, offset=past_length)
-        q = apply_rope(q, cos.unsqueeze(0).unsqueeze(2), sin.unsqueeze(0).unsqueeze(2))
-        k = apply_rope(k, cos.unsqueeze(0).unsqueeze(2), sin.unsqueeze(0).unsqueeze(2))
-        
-        # Transpose for attention computation
-        q = q.transpose(1, 2)  # [batch, num_heads, seq_len, head_dim]
-        k = k.transpose(1, 2)
-        v = v.transpose(1, 2)
-
-        if past_k is not None and past_v is not None:
-            k = torch.cat([past_k, k], dim=-2)
-            v = torch.cat([past_v, v], dim=-2)
-
-        present_key_value = (k, v) if use_cache else None
-
-        q_len = q.size(-2)
-        kv_len = k.size(-2)
-        past_len = max(kv_len - q_len, 0)
-
-        if attention_mask is None:
-            attention_mask = create_causal_mask(q_len, q.device, kv_len=kv_len, dtype=q.dtype)
-        else:
-            attention_mask = attention_mask.to(device=q.device)
-            if attention_mask.dim() == 2:
-                attention_mask = attention_mask[:, None, None, :]
-            elif attention_mask.dim() == 3:
-                attention_mask = attention_mask.unsqueeze(1)
-
-            if attention_mask.shape[-2] != q_len:
-                if attention_mask.shape[-2] == 1:
-                    attention_mask = attention_mask.expand(-1, -1, q_len, -1)
-                else:
-                    attention_mask = attention_mask[..., -q_len:, :]
-
-            if attention_mask.shape[-1] != kv_len:
-                if attention_mask.shape[-1] < kv_len:
-                    pad = attention_mask.new_ones(
-                        attention_mask.shape[0],
-                        attention_mask.shape[1],
-                        attention_mask.shape[2],
-                        kv_len - attention_mask.shape[-1]
-                    )
-                    attention_mask = torch.cat([pad, attention_mask], dim=-1)
-                else:
-                    attention_mask = attention_mask[..., -kv_len:]
-
-        # Compute base attention scores
-        scores = torch.matmul(q, k.transpose(-2, -1)) * self.scale
-
-        aligned_state = None
-        prophetic_mask = None
-        if prophetic_state is not None:
-            aligned_state = prophetic_state.align_to_length(seq_len).to(x.device, x.dtype)
-            prophetic_mask = aligned_state.compute_policy_mask(self.num_heads, seq_len)
-            decay_gate = aligned_state.compute_memory_decay(self.num_heads, seq_len).unsqueeze(-2)
-
-        # OPTIMIZED: Apply governance mechanisms using shared backbone
-        governance_outputs = self.governance_backbone(
-            x,
-            attention_scores=scores,
-            attention_weights=None,  # Will be computed after
-            attention_output=None,   # Will be computed after
-            policy_guidance=policy_guidance,
-            memory_context=memory_context,
-            prophetic_state=aligned_state,
-            output_traces=output_traces
-        )
-        
-        # Extract components for attention modification
-        policy_mask = governance_outputs.get('policy_mask')
-        memory_weights = governance_outputs.get('memory_weights')
-
-        if past_len > 0:
-            if prophetic_mask is not None and prophetic_mask.shape[-1] != kv_len:
-                pad = prophetic_mask.new_zeros(*prophetic_mask.shape[:-1], past_len)
-                prophetic_mask = torch.cat([pad, prophetic_mask], dim=-1)
-
-            if policy_mask is not None and policy_mask.shape[-1] != kv_len:
-                pad = policy_mask.new_zeros(*policy_mask.shape[:-1], past_len)
-                policy_mask = torch.cat([pad, policy_mask], dim=-1)
-                governance_outputs['policy_mask'] = policy_mask
-
-            if memory_weights is not None and memory_weights.shape[-1] != kv_len:
-                pad = memory_weights.new_zeros(*memory_weights.shape[:-1], past_len)
-                memory_weights = torch.cat([pad, memory_weights], dim=-1)
-                governance_outputs['memory_weights'] = memory_weights
-
-        # OPTIMIZED: Try to get cached attention weights first
-        cached_attn_weights = self._try_get_cached_attention(
-            seq_len, self.num_heads, governance_outputs, attention_mask, aligned_state
-        )
-        
-        if cached_attn_weights is not None:
-            attn_weights = cached_attn_weights
-        else:
-            # Compute attention weights normally
-            combined_bias = self._compute_combined_attention_bias(
-                prophetic_mask, policy_mask, memory_weights, aligned_state
-            )
-            scores = scores + combined_bias
-            
-            # Apply causal mask
-            if attention_mask is not None:
-                scores = scores.masked_fill(attention_mask == 0, float('-inf'))
-            
-            # Compute attention weights
-            attn_weights = F.softmax(scores, dim=-1)
-            attn_weights = self.dropout(attn_weights)
-            
-            # Cache the computed attention weights
-            self._cache_attention_pattern(
-                attn_weights, seq_len, self.num_heads, governance_outputs, 
-                attention_mask, aligned_state
-            )
-        
-        # Apply attention to values
-        out = torch.matmul(attn_weights, v)
-
-        # Reshape and project output
-        out = out.transpose(1, 2).contiguous().view(batch_size, seq_len, hidden_dim)
-        out = self.out_proj(out)
-        
-        # Update trace generation with final attention weights and output (if traces requested)
-        if output_traces and 'trace' in governance_outputs:
-            # Update the trace with final attention information
-            updated_trace = self.governance_backbone.trace_head(
-                governance_outputs['shared_governance_features'],
-                attention_weights=attn_weights,
-                attention_output=out,
-                prophetic_state=aligned_state
-            )
-            governance_outputs.update(updated_trace)
-
-        governance_outputs['attn_weights'] = attn_weights
-        if prophetic_mask is not None:
-            governance_outputs['prophetic_mask'] = prophetic_mask
-
-        if aligned_state is not None:
-            governance_outputs['prophetic_decay'] = aligned_state.compute_memory_decay(self.num_heads, seq_len)
-
-        return out, governance_outputs, present_key_value
-
-
-class PolicyController(nn.Module):
-    """
-    Controls attention patterns based on learned policies.
-    Helps guide the model's attention to relevant information.
-    """
-    
-    def __init__(self, hidden_dim: int, num_heads: int):
-        super().__init__()
-        self.hidden_dim = hidden_dim
-        self.num_heads = num_heads
-        
-        # Policy network
-        self.policy_net = nn.Sequential(
-            nn.Linear(hidden_dim, hidden_dim),
-            nn.ReLU(),
-            nn.Linear(hidden_dim, hidden_dim),
-            nn.Tanh()
-        )
-        
-        # Attention pattern controllers for each head
-        self.pattern_controllers = nn.ModuleList([
-            nn.Linear(hidden_dim, 1) for _ in range(num_heads)
-        ])
-        
-    def forward(
-        self,
-        x: torch.Tensor,
-        attention_scores: torch.Tensor,
-        policy_guidance: Optional[torch.Tensor] = None,
-        prophetic_state: Optional[PropheticSingularityState] = None
-    ) -> Tuple[torch.Tensor, Optional[torch.Tensor]]:
-        """
-        Generate policy-based attention modifications.
-        
-        Args:
-            x: Input representations [batch, seq_len, hidden_dim]
-            attention_scores: Current attention scores [batch, num_heads, seq_len, seq_len]
-            policy_guidance: External policy guidance
-            
-        Returns:
-            policy_logits: Policy predictions for governance loss
-            policy_mask: Attention score modifications
-        """
-        batch_size, seq_len, hidden_dim = x.shape
-        
-        # Generate policy representation
-        if policy_guidance is not None:
-            # Combine input with external guidance
-            policy_input = x + policy_guidance
-        else:
-            policy_input = x
-            
-        policy_logits = self.policy_net(policy_input)
-
-        aligned_state = None
-        if prophetic_state is not None:
-            aligned_state = prophetic_state.align_to_length(seq_len).to(x.device, x.dtype)
-            policy_logits = policy_logits + aligned_state.kingdom_flow.unsqueeze(-1)
-            time_gate = aligned_state.time_index.unsqueeze(-1)
-            policy_logits = policy_logits * (1.0 + (time_gate - 0.5) * 0.2)
-        
-        # Generate head-specific attention modifications
-        policy_masks = []
-        for i, controller in enumerate(self.pattern_controllers):
-            # Create policy mask for this head
-            head_policy = controller(policy_logits).squeeze(-1)  # [batch, seq_len]
-            
-            # Convert to attention mask
-            # Encourage attention to high-policy positions
-            policy_mask = head_policy.unsqueeze(1) + head_policy.unsqueeze(2)  # [batch, seq_len, seq_len]
-            policy_masks.append(policy_mask)
-        
-        # Stack for all heads
-        policy_mask = torch.stack(policy_masks, dim=1)  # [batch, num_heads, seq_len, seq_len]
-
-        if prophetic_state is not None and aligned_state is not None:
-            additional_mask = aligned_state.compute_policy_mask(self.num_heads, seq_len)
-            policy_mask = policy_mask + additional_mask
-
-        return policy_logits, policy_mask
-
-
-class MemoryManager(nn.Module):
-    """
-    Manages memory context and influences attention based on memory state.
-    Helps maintain coherence across long sequences.
-    """
-    
-    def __init__(self, hidden_dim: int, num_heads: int, memory_dim: int = None):
-        super().__init__()
-        self.hidden_dim = hidden_dim
-        self.num_heads = num_heads
-        self.memory_dim = memory_dim or hidden_dim
-        
-        # Memory processing networks
-        self.memory_encoder = nn.Sequential(
-            nn.Linear(hidden_dim, self.memory_dim),
-            nn.ReLU(),
-            nn.Linear(self.memory_dim, self.memory_dim)
-        )
-        
-        self.context_integrator = nn.MultiheadAttention(
-            self.memory_dim, num_heads=4, batch_first=True
-        )
-        
-        self.memory_to_weights = nn.Linear(self.memory_dim, num_heads)
-        
-    def forward(
-        self,
-        x: torch.Tensor,
-        attention_scores: torch.Tensor,
-        memory_context: Optional[torch.Tensor] = None,
-        prophetic_state: Optional[PropheticSingularityState] = None
-    ) -> Tuple[Optional[torch.Tensor], torch.Tensor]:
-        """
-        Generate memory-based attention modifications.
-        
-        Args:
-            x: Input representations [batch, seq_len, hidden_dim]
-            attention_scores: Current attention scores
-            memory_context: Previous memory state
-            
-        Returns:
-            memory_weights: Attention weight modifications
-            memory_signals: New memory signals for next layer
-        """
-        batch_size, seq_len, hidden_dim = x.shape
-        
-        # Encode current input to memory space
-        current_memory = self.memory_encoder(x)
-
-        aligned_state = None
-        if memory_context is not None:
-            # Integrate with previous memory context
-            integrated_memory, _ = self.context_integrator(
-                current_memory, memory_context, memory_context
-            )
-        else:
-            integrated_memory = current_memory
-
-        if prophetic_state is not None:
-            aligned_state = prophetic_state.align_to_length(seq_len).to(x.device, x.dtype)
-            mercy_gate = 1.0 + (aligned_state.mercy - 0.5) * 0.3
-            integrated_memory = integrated_memory * mercy_gate.unsqueeze(-1)
-
-        # Generate attention weight modifications
-        memory_weights = self.memory_to_weights(integrated_memory)  # [batch, seq_len, num_heads]
-        memory_weights = memory_weights.transpose(1, 2).unsqueeze(-1)  # [batch, num_heads, 1, seq_len]
-
-        # Memory weights influence how much attention each position should receive
-        memory_weights = torch.tanh(memory_weights)
-
-        if prophetic_state is not None and aligned_state is not None:
-            decay = aligned_state.compute_memory_decay(self.num_heads, seq_len).unsqueeze(-2)
-            memory_weights = memory_weights * decay
-
-        return memory_weights, integrated_memory
-
-
-class TraceGenerator(nn.Module):
-    """
-    Generates interpretability traces for understanding model behavior.
-    Helps analyze what the model is focusing on and why.
-    """
-    
-    def __init__(self, hidden_dim: int, num_heads: int):
-        super().__init__()
-        self.hidden_dim = hidden_dim
-        self.num_heads = num_heads
-
-        # Trace analysis networks
-        self.attention_analyzer = nn.Linear(num_heads, hidden_dim)
-        self.importance_scorer = nn.Linear(hidden_dim, 1)
-        self.concept_dim = 64
-        self.concept_detector = nn.Linear(hidden_dim, self.concept_dim)  # Detect 64 different concepts
-        self.trace_projector = nn.Linear(hidden_dim + self.concept_dim + 1, hidden_dim)
-        
-    def forward(
-        self,
-        x: torch.Tensor,
-        attention_weights: torch.Tensor,
-        attention_output: torch.Tensor,
-        prophetic_state: Optional[PropheticSingularityState] = None
-    ) -> Dict[str, torch.Tensor]:
-        """
-        Generate interpretability traces.
-        
-        Args:
-            x: Input representations [batch, seq_len, hidden_dim]
-            attention_weights: Attention weights [batch, num_heads, seq_len, seq_len]
-            attention_output: Attention output [batch, num_heads, seq_len, head_dim]
-            
-        Returns:
-            trace_info: Dictionary of trace information
-        """
-        batch_size, seq_len = x.shape[:2]
-        
-        # Analyze attention patterns
-        # Average attention weights across sequence dimension
-        avg_attention = attention_weights.mean(dim=-1)  # [batch, num_heads, seq_len]
-        
-        # Convert attention patterns to hidden space
-        attention_features = self.attention_analyzer(avg_attention.transpose(1, 2))
-        
-        # Score token importance
-        importance_scores = self.importance_scorer(x + attention_features)
-        importance_gate = torch.sigmoid(importance_scores)
-
-        # Detect concepts being processed
-        concept_activations = torch.sigmoid(self.concept_detector(attention_features))
-
-        # Build a trace representation that captures salience and concept activations
-        trace_features = torch.cat(
-            [attention_features, importance_gate, concept_activations],
-            dim=-1
-        )
-        trace_tensor = torch.tanh(self.trace_projector(trace_features))
-        trace_tensor = trace_tensor * importance_gate + x
-
-        # Compute attention entropy (measure of attention spread)
-        attention_entropy = -torch.sum(
-            attention_weights * torch.log(attention_weights + 1e-8),
-            dim=-1
-        ).mean(dim=1)  # [batch, seq_len]
-
-        trace_info = {
-            'tensor': trace_tensor,  # [batch, seq_len, hidden_dim]
-            'importance_scores': importance_scores.squeeze(-1),  # [batch, seq_len]
-            'importance_gate': importance_gate.squeeze(-1),  # [batch, seq_len]
-            'concept_activations': concept_activations,  # [batch, seq_len, 64]
-            'attention_entropy': attention_entropy,  # [batch, seq_len]
-            'attention_patterns': avg_attention  # [batch, num_heads, seq_len]
-        }
-
-        if prophetic_state is not None:
-            aligned_state = prophetic_state.align_to_length(seq_len).to(x.device, x.dtype)
-            envelope = aligned_state.compute_trace_envelope(seq_len)
-            summary = aligned_state.summary()
-            trace_info['prophetic_envelope'] = envelope
-            trace_info['kingdom_mean'] = summary['kingdom']['mean']
-            trace_info['kingdom_std'] = summary['kingdom']['std']
-
-        return trace_info
-
-
-def create_causal_mask(
-    seq_len: int,
-    device: torch.device,
-    kv_len: Optional[int] = None,
-    dtype: Optional[torch.dtype] = None
-) -> torch.Tensor:
-    """Create causal attention mask supporting cached KV (q_len x kv_len)."""
-    kv_len = kv_len or seq_len
-    dtype = dtype or torch.float32
-
-    if kv_len == seq_len:
-        mask = torch.tril(torch.ones(seq_len, seq_len, device=device, dtype=dtype))
-    else:
-        past = torch.ones(seq_len, kv_len - seq_len, device=device, dtype=dtype)
-        curr = torch.tril(torch.ones(seq_len, seq_len, device=device, dtype=dtype))
-        mask = torch.cat([past, curr], dim=-1)
-
-    return mask.unsqueeze(0).unsqueeze(0)  # [1, 1, seq_len, kv_len]
-=======
-return mask.unsqueeze(0).unsqueeze(0)  # [1, 1, seq_len, kv_len]
->>>>>>> 656242e7
-
-
-if __name__ == "__main__":
-    # Test the enhanced attention mechanism
-    batch_size, seq_len, hidden_dim = 2, 128, 512
-    num_heads = 8
-    
-    # Create test input
-    x = torch.randn(batch_size, seq_len, hidden_dim)
-    
-    # Create attention layer
-    attention = EnhancedGovernanceAttention(
-        hidden_dim=hidden_dim,
-        num_heads=num_heads,
-        max_seq_len=256
-    )
-    
-    # Create causal mask
-    mask = create_causal_mask(seq_len, x.device)
-    
-    # Forward pass
-    print("Testing enhanced governance attention...")
-    output, governance = attention(x, attention_mask=mask)
-    
-    print(f"Input shape: {x.shape}")
-    print(f"Output shape: {output.shape}")
-    print(f"Governance outputs: {list(governance.keys())}")
-    
-    for key, value in governance.items():
-        if isinstance(value, torch.Tensor):
-            print(f"  {key}: {value.shape}")
-        elif isinstance(value, dict):
-            print(f"  {key}: {list(value.keys())}")
-    
-    print("✓ Enhanced attention mechanism working correctly!")+566        ).mean(dim=1)  # [batch, seq_len]
+567
+568    trace_info = {
+569        'tensor': trace_tensor,  # [batch, seq_len, hidden_dim]
+570        'importance_scores': importance_scores.squeeze(-1),  # [batch, seq_len]
+571        'importance_gate': importance_gate.squeeze(-1),  # [batch, seq_len]
+572        'concept_activations': concept_activations,  # [batch, seq_len, 64]
+573        'attention_entropy': attention_entropy,  # [batch, seq_len]
+574        'attention_patterns': avg_attention  # [batch, num_heads, seq_len]
+575    }
+576
+577    if prophetic_state is not None:
+578        aligned_state = prophetic_state.align_to_length(seq_len).to(x.device, x.dtype)
+579        envelope = aligned_state.compute_trace_envelope(seq_len)
+580        summary = aligned_state.summary()
+581        trace_info['prophetic_envelope'] = envelope
+582        trace_info['kingdom_mean'] = summary['kingdom']['mean']
+583        trace_info['kingdom_std'] = summary['kingdom']['std']
+584
+585    return trace_info
+586
+587
+588def create_causal_mask(
+589    seq_len: int,
+590    device: torch.device,
+591    kv_len: Optional[int] = None,
+592    dtype: Optional[torch.dtype] = None
+593) -> torch.Tensor:
+594    """Create causal attention mask supporting cached KV (q_len x kv_len)."""
+595    kv_len = kv_len or seq_len
+596    dtype = dtype or torch.float32
+597
+598    if kv_len == seq_len:
+599        mask = torch.tril(torch.ones(seq_len, seq_len, device=device, dtype=dtype))
+600    else:
+601        past = torch.ones(seq_len, kv_len - seq_len, device=device, dtype=dtype)
+602        curr = torch.tril(torch.ones(seq_len, seq_len, device=device, dtype=dtype))
+603        mask = torch.cat([past, curr], dim=-1)
+604
+605    return mask.unsqueeze(0).unsqueeze(0)  # [1, 1, seq_len, kv_len]
+606
+607
+608if __name__ == "__main__":
+609    # Test the enhanced attention mechanism
+610    batch_size, seq_len, hidden_dim = 2, 128, 512
+611    num_heads = 8